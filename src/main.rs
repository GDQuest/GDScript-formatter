use std::{
    env, fs,
    io::{self, IsTerminal, Read, Write},
    path::PathBuf,
};

use clap::{CommandFactory, Parser};
use rayon::prelude::*;

use gdscript_formatter::linter::rule_config::{
    get_all_rule_names, parse_disabled_rules, validate_rule_names,
};
use gdscript_formatter::{
    FormatterConfig, formatter::format_gdscript_with_config, linter::LinterConfig,
};
use std::collections::HashSet;

/// This struct is used to hold all the information about the result when
/// formatting a single file. Now that we use parallel processing, we need to
/// keep track of the original index to order the files in the output when
/// printing results.
#[derive(Debug, Clone)]
struct FormatterOutput {
    index: usize,
    file_path: PathBuf,
    formatted_content: String,
    is_formatted: bool,
}

#[derive(Parser)]
/// A GDScript formatter following the official style guide.
///
/// This program formats GDScript files with a consistent style and indentation
/// using Topiary and Tree-sitter.
///
/// By default, the formatter overwrites input files with the formatted code.
/// Use the --stdout flag to output to standard output instead.
///
/// The latest version of the GDScript style guide can be found at:
/// https://docs.godotengine.org/en/stable/tutorials/scripting/gdscript/gdscript_styleguide.html
#[clap(
    // Use the version number directly from Cargo.toml at compile time
<<<<<<< HEAD
    version = env!("CARGO_PKG_VERSION"),
    long_about = "Format GDScript files with consistent style and indentation. \
    By default, the formatter overwrites input files with the formatted code. \
    Use --stdout to output to standard output instead.",
    max_term_width = 80
=======
    version = env!("CARGO_PKG_VERSION")
>>>>>>> 530f3f7a
)]
struct Args {
    /// The GDScript file(s) to format. If no file paths are provided, the
    /// program reads from standard input and outputs to standard output.
    #[arg(value_name = "FILES")]
    input: Vec<PathBuf>,

    #[command(subcommand)]
    command: Option<Commands>,

    /// Output formatted code to stdout without changing FILES.
    ///
    /// If multiple input files are provided, each file's content is preceded
    /// by the line "#--file:<file_path>".
    ///
    /// This flag is ignored when reading from stdin since stdout is always
    /// used.
    #[arg(long)]
    stdout: bool,

    /// Check if FILES are formatted, making no changes.
    ///
    /// Exits with code 0 if the file is already formatted and 1 if it's not
    /// formatted.
    #[arg(short, long)]
    check: bool,

    /// Use spaces for indentation instead of tabs.
    ///
    /// Use --indent-size to set the number of spaces to use as indentation.
    #[arg(long)]
    use_spaces: bool,

    /// Set how many spaces to use for indentation.
    ///
    /// Has no effect without the --use-spaces flag.
    #[arg(long, default_value = "4", value_name = "NUM")]
    indent_size: usize,

    /// Reorder code to follow the official GDScript style guide.
    ///
    /// Reorder source-level declarations (signals, properties, methods, etc.)
    /// in this order: signals, enums, constants, properties, static and built-in
    /// virtual methods, public methods, pseudo-private methods, and sub-classes.
    ///
    /// If enabled, reordering happens after formatting the code.
    #[arg(long)]
    reorder_code: bool,

    /// Enable safe mode.
    ///
    /// This mode ensures that after formatting, the code still has the same
    /// syntax and structure as when initially parsed. If not, formatting is
    /// canceled.
    ///
    /// This offers a good amount protection against the formatter failing
    /// on new syntax at the cost of a small little extra running time.
    /// Currently incompatible with --reorder-code.
    ///
    /// WARNING: this is not a perfect solution. Some rare edge cases may still
    /// lead to syntax changes.
    #[arg(short, long, conflicts_with = "reorder_code")]
    safe: bool,
}

#[derive(clap::Subcommand)]
enum Commands {
    /// Lint GDScript files for style and convention issues
    Lint {
        #[arg(help = "Input GDScript file(s) to lint", value_name = "FILES")]
        input: Vec<PathBuf>,
        #[arg(
            long,
            help = "Disable specific linting rules (comma-separated)",
            value_name = "RULES"
        )]
        disable: Option<String>,
        #[arg(long, help = "Maximum line length allowed", default_value = "100")]
        max_line_length: usize,
        #[arg(long, help = "List all available linting rules")]
        list_rules: bool,
        #[arg(long, help = "Use pretty formatting for lint output")]
        pretty: bool,
    },
}

fn main() -> Result<(), Box<dyn std::error::Error>> {
    // If there are no arguments and nothing piped from stdin, print the help message
    if env::args().len() == 1 && io::stdin().is_terminal() {
        Args::command().print_help()?;
        println!();
        return Ok(());
    }

    let args = Args::parse();

    // Handle lint subcommand
    if let Some(Commands::Lint {
        input,
        disable,
        max_line_length,
        list_rules,
        pretty,
    }) = args.command
    {
        if list_rules {
            println!("Available linting rules:");
            for rule in get_all_rule_names() {
                println!("  {}", rule);
            }
            return Ok(());
        }

        let disabled_rules = if let Some(disable_str) = disable {
            let rules = parse_disabled_rules(&disable_str);
            if let Err(invalid_rules) = validate_rule_names(&rules) {
                eprintln!("Error: Invalid rule names: {}", invalid_rules.join(", "));
                eprintln!("Use --list-rules to see all available rules");
                std::process::exit(1);
            }
            rules
        } else {
            HashSet::new()
        };

        let linter_config = LinterConfig {
            disabled_rules,
            max_line_length,
        };

        return run_linter(input, linter_config, pretty);
    }

    let config = FormatterConfig {
        indent_size: args.indent_size,
        use_spaces: args.use_spaces,
        reorder_code: args.reorder_code,
        safe: args.safe,
    };

    if args.input.is_empty() {
        let mut input_content = String::new();
        io::stdin()
            .read_to_string(&mut input_content)
            .map_err(|error| format!("Failed to read from stdin: {}", error))?;

        let formatted_content = format_gdscript_with_config(&input_content, &config)?;

        if args.check {
            if input_content != formatted_content {
                eprintln!("The input passed via stdin is not formatted");
                std::process::exit(1);
            } else {
                eprintln!("The input passed via stdin is already formatted");
            }
        } else {
            print!("{}", formatted_content);
        }

        return Ok(());
    }

    let input_gdscript_files: Vec<&PathBuf> = args
        .input
        .iter()
        .filter(|path| path.extension().map_or(false, |ext| ext == "gd"))
        .collect();

    if input_gdscript_files.is_empty() {
        eprintln!(
            "Error: No GDScript files found in the arguments provided. Please provide at least one .gd file."
        );
        std::process::exit(1);
    }

    let total_files = input_gdscript_files.len();

    eprint!(
        "Formatting {} file{}...",
        total_files,
        if total_files == 1 { "" } else { "s" }
    );
    io::stdout().flush().unwrap();

    // We use the rayon library to automatically process files in parallel for
    // us. The formatter runs largely single threaded so this speeds things up a
    // lot on multi-core CPUs
    let outputs: Vec<Result<FormatterOutput, String>> = input_gdscript_files
        .par_iter()
        .enumerate()
        .map(|(index, file_path)| {
            let input_content = fs::read_to_string(file_path).map_err(|error| {
                format!("Failed to read file {}: {}", file_path.display(), error)
            })?;

            let formatted_content =
                format_gdscript_with_config(&input_content, &config).map_err(|error| {
                    format!("Failed to format file {}: {}", file_path.display(), error)
                })?;

            let is_formatted = input_content == formatted_content;

            Ok(FormatterOutput {
                index,
                file_path: (*file_path).clone(),
                formatted_content,
                is_formatted,
            })
        })
        .collect();

    // Restore the original order of the input files based on their initial index
    let mut sorted_outputs: Vec<_> = outputs.into_iter().collect();
    sorted_outputs.sort_by_key(|output| {
        match output {
            Ok(output) => output.index,
            // Sort errors at the end in no particular order
            Err(_) => usize::MAX,
        }
    });

    // If true, all input files were already formatted (used for check mode)
    let mut all_formatted = true;
    for output in sorted_outputs {
        match output {
            Ok(output) => {
                if args.check {
                    if !output.is_formatted {
                        all_formatted = false;
                    }
                } else if args.stdout {
                    // Clear the progress message before printing formatted files to stdout
                    terminal_clear_line();
                    // A little bit hacky, but because terminals by default output both stdout and stderr
                    // we need to return carriage to the start to print formatted output from the start of the line
                    eprint!("\r");
                    // If there are multiple input files we still allow stdout but we print a separator
                    if total_files > 1 {
                        println!("#--file:{}", output.file_path.display());
                    }
                    print!("{}", output.formatted_content);
                } else {
                    fs::write(&output.file_path, output.formatted_content).map_err(|e| {
                        format!(
                            "Failed to write to file {}: {}",
                            output.file_path.display(),
                            e
                        )
                    })?;
                }
            }
            Err(error_msg) => {
                return Err(error_msg.into());
            }
        }
    }

    if args.check {
        if all_formatted {
            terminal_clear_line();
            eprintln!("\rAll {} file(s) are formatted", total_files);
        } else {
            terminal_clear_line();
            eprintln!("\rSome files are not formatted");
            std::process::exit(1);
        }
    } else if !args.stdout {
        terminal_clear_line();
        if total_files == 1 {
            eprintln!("\rFormatted {}", input_gdscript_files[0].display());
        } else {
            eprintln!("\rFormatted {} files", total_files);
        }
    }

    Ok(())
}

fn run_linter(
    input_files: Vec<PathBuf>,
    config: LinterConfig,
    pretty: bool,
) -> Result<(), Box<dyn std::error::Error>> {
    let mut linter = gdscript_formatter::linter::GDScriptLinter::new(config)?;
    let has_issues = linter.lint_files(input_files, pretty)?;

    if has_issues {
        std::process::exit(1);
    }

    Ok(())
}

fn terminal_clear_line() {
    eprint!("\r{}", " ".repeat(80));
}<|MERGE_RESOLUTION|>--- conflicted
+++ resolved
@@ -40,15 +40,8 @@
 /// https://docs.godotengine.org/en/stable/tutorials/scripting/gdscript/gdscript_styleguide.html
 #[clap(
     // Use the version number directly from Cargo.toml at compile time
-<<<<<<< HEAD
     version = env!("CARGO_PKG_VERSION"),
-    long_about = "Format GDScript files with consistent style and indentation. \
-    By default, the formatter overwrites input files with the formatted code. \
-    Use --stdout to output to standard output instead.",
     max_term_width = 80
-=======
-    version = env!("CARGO_PKG_VERSION")
->>>>>>> 530f3f7a
 )]
 struct Args {
     /// The GDScript file(s) to format. If no file paths are provided, the
